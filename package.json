--- conflicted
+++ resolved
@@ -1,11 +1,7 @@
 {
   "name": "@rnmapbox/maps",
   "description": "A Mapbox react native module for creating custom maps",
-<<<<<<< HEAD
-  "version": "10.1.41-mapls.5",
-=======
-  "version": "10.1.44",
->>>>>>> 51b1d226
+  "version": "10.1.44-mapls.0",
   "publishConfig": {
     "registry": "https://registry.mapls.ee",
     "access": "public"
