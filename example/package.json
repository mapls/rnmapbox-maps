--- conflicted
+++ resolved
@@ -12,12 +12,7 @@
     "purge:ios": "rm -rf ios/Pods/* ios/build ~/Library/Caches/CocoaPods ~/Library/Developer/Xcode/DerivedData && pod cache clean --all",
     "purge:js": "rm -rf node_modules && yarn cache clean && watchman watch-del-all",
     "purge": "yarn purge:js && yarn purge:android && yarn purge:ios",
-<<<<<<< HEAD
-    "type:check": "yarn tsc --noEmit"
-=======
-    "fix-nvm-ios": "node ./scripts/fix_nvm_issue.js",
     "type:check": "tsc --noEmit"
->>>>>>> 030b58a4
   },
   "dependencies": {
     "@mapbox/geo-viewport": "^0.5.0",
