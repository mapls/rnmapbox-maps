--- conflicted
+++ resolved
@@ -91,15 +91,11 @@
     self.mapView.gestures.options.pitchEnabled = value
   }
 
-<<<<<<< HEAD
-  private func fireEvent(event: RCTMGLEvent, callback: @escaping RCTBubblingEventBlock) {
-=======
   @objc func setReactScaleBarEnabled(_ value: Bool) {
     self.mapView.ornaments.options.scaleBar.visibility = value ? .visible : .hidden
   }
     
-  func fireEvent(event: RCTMGLEvent, callback: @escaping RCTBubblingEventBlock) {
->>>>>>> a8450e53
+  private func fireEvent(event: RCTMGLEvent, callback: @escaping RCTBubblingEventBlock) {
     callback(event.toJSON())
   }
   
