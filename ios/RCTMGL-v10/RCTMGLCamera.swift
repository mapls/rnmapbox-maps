--- conflicted
+++ resolved
@@ -7,7 +7,7 @@
   func removeFromMap(_ map: RCTMGLMapView)
 }
 
-
+/// See `MGLModule.swift:constantsToExport:CameraModes.`
 enum Mode: String, CaseIterable {
   case flight, move, ease, linear
 }
@@ -37,6 +37,11 @@
       case .linear:
         map.camera.ease(to: camera, duration: duration ?? 0, curve: .linear, completion: nil)
     }
+
+    let paddingAnimator = map.camera.makeAnimator(duration: duration ?? 0, curve: .easeInOut) { (transition) in
+      transition.padding.toValue = camera.padding
+    }
+    paddingAnimator.startAnimation()
   }
 }
 
@@ -100,13 +105,6 @@
 }
 
 class RCTMGLCamera : RCTMGLMapComponentBase, LocationConsumer {
-<<<<<<< HEAD
-  // See MGLModule.swift:constantsToExport:CameraModes.
-  enum Mode: String, CaseIterable {
-    case flight, move, ease, linear
-  }
-  
-=======
   var defaultStop : [String:Any]? = nil
   
   @objc var stop : [String:Any]? = nil {
@@ -117,7 +115,6 @@
   
   let cameraUpdateQueue : CameraUpdateQueue = CameraUpdateQueue()
   
->>>>>>> f8648116
   @objc
   var followUserLocation : Bool = false {
     didSet {
@@ -168,88 +165,41 @@
     }
   }
   
-<<<<<<< HEAD
-  @objc func setStop(_ dictionary: [String:Any]?) {
-    guard let dictionary = dictionary else {
-      // Seems to be normal when followUserLocation is set
-      // return Logger.log(level: .error, message: "stop called with nil")
-      return
-    }
-        
+  func toUpdateItem(stop: [String:Any]) -> CameraUpdateItem {    
     var zoom: CGFloat = 11
-    if let z = dictionary["zoom"] as? Double {
+    if let z = stop["zoom"] as? Double {
       zoom = CGFloat(z)
     }
     
     var pitch: CGFloat = 0
-    if let p = dictionary["pitch"] as? Double {
+    if let p = stop["pitch"] as? Double {
       pitch = CGFloat(p)
     }
     
     var heading: CLLocationDirection = 0
-    if let h = dictionary["heading"] as? Double {
+    if let h = stop["heading"] as? Double {
       heading = CLLocationDirection(h)
     }
     
     let padding = UIEdgeInsets(
-      top: dictionary["paddingTop"] as? Double ?? 0,
-      left: dictionary["paddingLeft"] as? Double ?? 0,
-      bottom: dictionary["paddingBottom"] as? Double ?? 0,
-      right: dictionary["paddingRight"] as? Double ?? 0
+      top: stop["paddingTop"] as? Double ?? 0,
+      left: stop["paddingLeft"] as? Double ?? 0,
+      bottom: stop["paddingBottom"] as? Double ?? 0,
+      right: stop["paddingRight"] as? Double ?? 0
     )
 
     var center: LocationCoordinate2D?
-    if let feature: String = dictionary["centerCoordinate"] as? String {
-=======
-  func toUpdateItem(stop: [String:Any]) -> CameraUpdateItem {
-    var result = CameraUpdateItem(
-      camera: CameraOptions(),
-      mode: .flight,
-      duration: nil
-    )
-    
-    if let feature : String = stop["bounds"] as? String {
-      let collection : Turf.FeatureCollection? = try!
-       JSONDecoder().decode(Turf.FeatureCollection.self, from: feature.data(using: .utf8)!)
-      let features = collection?.features
-
-      let ne: CLLocationCoordinate2D
-      switch features?.first?.geometry {
-       case .point(let point):
-         ne = point.coordinates
-       default:
-         fatalError("Unexpected geometry: \(String(describing: features?.first?.geometry))")
-      }
-
-      let sw: CLLocationCoordinate2D
-      switch features?.last?.geometry {
-       case .point(let point):
-         sw = point.coordinates
-       default:
-         fatalError("Unexpected geometry: \(String(describing: features?.last?.geometry))")
-      }
-
-      if let map = map {
-        let bounds = CoordinateBounds(southwest: sw, northeast: ne)
-        let c = map.mapboxMap.camera(for: bounds, padding: .zero, bearing: 0, pitch: 0)
-        result.camera.center = c.center
-        result.camera.zoom = c.zoom
-      }
-    }
-    
-    if let feature : String = stop["centerCoordinate"] as? String {
->>>>>>> f8648116
+    if let feature: String = stop["centerCoordinate"] as? String {
       let centerFeature : Turf.Feature? = try!
         JSONDecoder().decode(Turf.Feature.self, from: feature.data(using: .utf8)!)
         
       switch centerFeature?.geometry {
       case .point(let centerPoint):
-<<<<<<< HEAD
         center = centerPoint.coordinates
       default:
         fatalError("Unexpected geometry: \(String(describing: centerFeature?.geometry))")
       }
-    } else if let feature: String = dictionary["bounds"] as? String {
+    } else if let feature: String = stop["bounds"] as? String {
       let collection : Turf.FeatureCollection? = try!
         JSONDecoder().decode(Turf.FeatureCollection.self, from: feature.data(using: .utf8)!)
       let features = collection?.features
@@ -281,99 +231,45 @@
     }
 
     let duration: TimeInterval? = {
-      if let d = dictionary["duration"] as? Double {
-=======
-        result.camera.center = centerPoint.coordinates
-      default:
-        fatalError("Unexpected geometry: \(String(describing: centerFeature?.geometry))")
-      }
-    }
-    
-    if let zoom = stop["zoom"] as? Double {
-      result.camera.zoom = CGFloat(zoom)
-    }
-
-    if let pitch = stop["pitch"] as? Double {
-      result.camera.pitch = CGFloat(pitch)
-    }
-
-    if let heading = stop["heading"] as? Double {
-      result.camera.bearing = CLLocationDirection(heading)
-    }
-
-    if let bearing = stop["bearing"] as? Double {
-      result.camera.bearing = CLLocationDirection(bearing)
-    }
-
-    let duration: TimeInterval? = {
       if let d = stop["duration"] as? Double {
->>>>>>> f8648116
         return self.toTimeInterval(d)
       }
       return nil
     }()
-<<<<<<< HEAD
-    
-    let mode: Mode = {
-      if let m = dictionary["mode"] as? String, let m = Mode(rawValue: m) {
-=======
-    result.duration = duration
-
+    
     let mode: Mode = {
       if let m = stop["mode"] as? String, let m = Mode(rawValue: m) {
->>>>>>> f8648116
         return m
       }
       return .flight
     }()
-<<<<<<< HEAD
-    
-    withMapView { map in
-      let camera = CameraOptions(
+
+    let result = CameraUpdateItem(
+      camera: CameraOptions(
         center: center,
         padding: padding,
         anchor: .zero,
         zoom: zoom,
         bearing: heading,
         pitch: pitch
-      )
-      
-      switch mode {
-        case .flight:
-          if let duration = duration {
-            map.camera.fly(to: camera, duration: duration)
-          } else {
-            map.camera.fly(to: camera)
-          }
-        case .move:
-          map.camera.ease(to: camera, duration: duration ?? 0, curve: .easeInOut, completion: nil)
-        case .ease:
-          map.camera.ease(to: camera, duration: duration ?? 0, curve: .easeInOut, completion: nil)
-        case .linear:
-          map.camera.ease(to: camera, duration: duration ?? 0, curve: .linear, completion: nil)
-      }
-      
-      let paddingAnimator = map.camera.makeAnimator(duration: duration ?? 0, curve: .easeInOut) { (transition) in
-        transition.padding.toValue = padding
-=======
-    result.mode = mode
-    
+      ),
+      mode: mode,
+      duration: duration
+    )
     return result
   }
   
   @objc func setDefaultStop(_ stop: [String:Any]?) {
     self.defaultStop = stop
   }
-  
+
   func _updateCamera() {
     if let _ = map {
       if followUserLocation {
         self._updateCameraFromTrackingMode()
       } else {
         self._updateCameraFromJavascript()
->>>>>>> f8648116
-      }
-      paddingAnimator.startAnimation()
+      }
     }
   }
   
@@ -381,7 +277,7 @@
     guard let stop = self.defaultStop, let map = map else {
       return
     }
-  
+    
     var updateItem = toUpdateItem(stop: stop)
     updateItem.mode = .move
     updateItem.duration = 0
@@ -398,7 +294,7 @@
     map.reactCamera = self
   }
   
-    // MARK: - LocationConsumer
+  // MARK: - LocationConsumer
   
   func locationUpdate(newLocation: Location) {
     if followUserLocation {
